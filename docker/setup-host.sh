#!/bin/bash

# [[ $(whoami) != "root" ]] && echo "You must run this setup as root" && exit 1

function prompt_default(){
	local prompt="$1"
	local default="$2"
	local result=

	echo "$prompt (blank = default '$default')" 1>&2
	read result
	if [ -z $result ] ; then
		result="$default"
	fi
	echo $result
}


HOSTNAME=$(prompt_default "Enter container hostname" $(hostname)-adl)
DATA_DIR=$(prompt_default "Enter host data directory" /data)
<<<<<<< HEAD
SCRATCH_DIR=$(prompt_default "Enter host scratch directory" "$HOME/src")
# SRC_DIR=$(prompt_default "Enter host src directory" $HOME/src)
=======
SCRATCH_DIR=$(prompt_default "Enter host scratch directory" /scratch)
SRC_DIR=$(prompt_default "Enter host src directory" $HOME/src/)
>>>>>>> 6d3c3eee
PORTS="-p 8888:8888 -p 7002:7002 -p 7003:7003"

echo using SCRATCH_DIR: $SCRATCH_DIR
# echo using SRC_DIR $SRC_DIR
echo using DATA_DIR $DATA_DIR
echo using HOSTNAME $HOSTNAME

echo "Creating alias:"
ALIAS="alias abyss-dl='nvidia-docker run --user docker -it --rm -v $SCRATCH_DIR:/scratch -v $SRC_DIR:/host-src/ -v $DATA_DIR:/data -e DISPLAY=:0 -v /tmp/.X11-unix:/tmp/.X11-unix $PORTS --hostname $HOSTNAME abyss/dl'"
echo $ALIAS
echo $ALIAS >> $HOME/.abyss-aliases.sh

echo "Run 'source $HOME/abyss-aliases.sh' then 'abyss-dl' to run docker instance with port forwarding '$PORTS'."<|MERGE_RESOLUTION|>--- conflicted
+++ resolved
@@ -18,13 +18,8 @@
 
 HOSTNAME=$(prompt_default "Enter container hostname" $(hostname)-adl)
 DATA_DIR=$(prompt_default "Enter host data directory" /data)
-<<<<<<< HEAD
 SCRATCH_DIR=$(prompt_default "Enter host scratch directory" "$HOME/src")
 # SRC_DIR=$(prompt_default "Enter host src directory" $HOME/src)
-=======
-SCRATCH_DIR=$(prompt_default "Enter host scratch directory" /scratch)
-SRC_DIR=$(prompt_default "Enter host src directory" $HOME/src/)
->>>>>>> 6d3c3eee
 PORTS="-p 8888:8888 -p 7002:7002 -p 7003:7003"
 
 echo using SCRATCH_DIR: $SCRATCH_DIR
@@ -32,9 +27,13 @@
 echo using DATA_DIR $DATA_DIR
 echo using HOSTNAME $HOSTNAME
 
+mkdir -p $DATA_DIR
+mkdir -p $SCRATCH_DIR
+# mkdir -p $SRC_DIR
+
 echo "Creating alias:"
-ALIAS="alias abyss-dl='nvidia-docker run --user docker -it --rm -v $SCRATCH_DIR:/scratch -v $SRC_DIR:/host-src/ -v $DATA_DIR:/data -e DISPLAY=:0 -v /tmp/.X11-unix:/tmp/.X11-unix $PORTS --hostname $HOSTNAME abyss/dl'"
+ALIAS="alias abyss-dl='nvidia-docker run --user docker -it --rm -v $SCRATCH_DIR:/scratch -v $DATA_DIR:/data -e DISPLAY=:0 -v /tmp/.X11-unix:/tmp/.X11-unix $PORTS --hostname $HOSTNAME abyss/dl'"
 echo $ALIAS
-echo $ALIAS >> $HOME/.abyss-aliases.sh
+echo $ALIAS >> $HOME/abyss-aliases.sh
 
 echo "Run 'source $HOME/abyss-aliases.sh' then 'abyss-dl' to run docker instance with port forwarding '$PORTS'."