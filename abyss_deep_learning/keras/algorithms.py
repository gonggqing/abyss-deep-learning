--- conflicted
+++ resolved
@@ -3,7 +3,6 @@
 import keras.backend as K
 import matplotlib.pyplot as plt
 import numpy as np
-
 
 class LrSearch(object):
     def __init__(self, model, x, y=None, batch_size=None):
@@ -43,12 +42,6 @@
             
     
     def plot(self):
-<<<<<<< HEAD
-=======
-#        if self.model.optimizer == 'categorical_crossentropy'
-        rand_loss = -np.log(1 / y_gt.shape[1])
-
->>>>>>> 76271eb0
         x, y = list(self.results['final_loss'].keys()), list(self.results['final_loss'].values())
         plt.figure()
         fig, ax1 = plt.subplots()
@@ -59,3 +52,4 @@
         ax1.tick_params('y')
         ax1.set_xlabel("learning rate")
         ax1.set_ylim([-50, 100])
+
