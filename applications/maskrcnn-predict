#!/usr/bin/env python3
import argparse
import os
import pickle
import sys
import importlib
import numpy as np

from skimage.color import label2rgb
from skimage.io import imread, imsave
from skimage.segmentation import mark_boundaries
import skimage.color.rgb_colors as rgb_colors
import matplotlib.pyplot as plt
import skvideo.io

# Note the directory MASK_RCNN_PATH should be exported 
# e.g. export MASK_RCNN_PATH=/home/whoever/src/abyss/deep-learning/third-party/Mask_RCNN
sys.path.append(os.environ['MASK_RCNN_PATH'])
import coco
import model as modellib
import utils
import visualize

def file_ext_type(source_path):
    basename = os.path.basename(source_path)
    extension = basename.split('.')[-1]
    types = {
        'image': ['jpg', 'jpeg', 'tif', 'tiff', 'png'],
        'video': ['mp4', 'avi', 'wmv', 'mov']
    }
    for type_name, type_extension_list in types.items():
        if extension in type_extension_list:
            return type_name
    raise Exception("Type name unknown: {:s} for file {:s}".format(extension, basename))

def uint8_image(image):
    if image.dtype == np.uint16:
        return (image / 256).astype(np.uint8)
    elif image.dtype in [np.float32, np.float64]:
        return (image * 255).astype(np.uint8)
    elif image.dtype == np.uint8:
        return image
    return image.astype(np.uint8)

def get_ax(rows=1, cols=1, size=8):
    return plt.subplots(rows, cols, figsize=(size*cols, size*rows))[1]

def initialise_model(config, args):
    model = modellib.MaskRCNN(mode="inference", config=config, model_dir=args.model_dir)
    if args.weights == 'last':
        model.load_weights(model.find_last()[1], by_name=True)
    elif args.weights is not None:
        model.load_weights(args.weights, by_name=True)
    return model

# def filter_predictions(rgb, result, config):
#     pass

def rgb_labels(annotation): # for js-segment-annotator
    return np.stack([
        np.bitwise_and(annotation, 255),
        np.bitwise_and(annotation >> 8, 255),
        np.bitwise_and(annotation >> 16, 255),
    ], axis=2).astype(np.uint8)[..., ::-1]

def output_predictions(filename, result, frame_id):
    if output_predictions.stream is None:
        output_predictions.stream = open(filename, 'w')
    for i in range(len(result['class_ids'])):
        output_str = "{:d},{:d},{:d},{:s},{:d}".format(
            frame_id,
            output_predictions.counter,
            i,
            ','.join([str(x) for x in result['rois'][i]]),
            result['class_ids'][i]
        )
        output_predictions.stream.write(output_str + "\n")
        output_predictions.counter += 1
output_predictions.stream = None
output_predictions.counter = 0
    
def predict(model, batch, config, args):
    results = model.detect(batch, verbose=0)
    label_images = []
    color_map = {
        class_id:
        (args.overlay_colors[class_id], getattr(rgb_colors, args.overlay_colors[class_id]))
        for class_id in args.order
    }
    for rgb, result in zip(batch, results):
        # filter_predictions(rgb, result, config)
        num_results = len(result['scores'])
        label_image = np.zeros(rgb.shape[0:2], dtype=np.uint8)
        if num_results > 0:
            if args.order is None:
                args.order = np.unique(result['class_ids'])
            for idx, class_id in enumerate(result['class_ids']):
                result['masks'][..., idx] *= class_id
            for class_id in reversed(args.order):
                mask = np.sum(result['masks'] == class_id, axis=2) > 0
                label_image[mask] = class_id
        if args.overlay:
            colors = [color_map[i][0] for i in args.order if i in result['class_ids']]
            label_image = label2rgb(label_image, rgb, bg_label=0, colors=colors)
            for idx in range(num_results):
                label_image = mark_boundaries(
                    label_image,
                    result['masks'][..., idx],
                    color=color_map[result['class_ids'][idx]][1],
                    mode='thick'
                )
            label_image = uint8_image(label_image)
        elif args.rgb_labels:
            label_image = rgb_labels(label_image)
        if args.show:
            visualize.display_instances(
                uint8_image(rgb[..., ::-1]), result['rois'],
                result['masks'], result['class_ids'],
                args.class_names, result['scores'], ax=get_ax()
            )
            plt.show()
        label_images.append(label_image)
    return results, label_images

def main(args):
    if args.cpu:
        os.environ["CUDA_DEVICE_ORDER"] = "PCI_BUS_ID"
        os.environ["CUDA_VISIBLE_DEVICES"] = ""
    spec = importlib.util.spec_from_file_location("maskrcnn_config", args.config)
    config_module = importlib.util.module_from_spec(spec)
    spec.loader.exec_module(config_module)
    config = config_module.InferenceConfig()
    if args.class_names is None:
        args.class_names = [str(i) for i in range(config.NUM_CLASSES)]
    else:
        args.class_names = ['background'] + args.class_names.split(',')
    if args.display_config:
        config.display()
    model = initialise_model(config, args)
    output_type = [] #TODO: Add stream support
    if args.pickle:
        output_type += ['pickle']
    if args.image:
        output_type += ['image']
    if args.input_type == 'image':
        image_iter = iter(args.input)
        for image_path in image_iter:
            batch = []
            for batch_idx in range(config.BATCH_SIZE if args.batch is None else int(args.batch)):
                if batch_idx > 0:
                    try:
                        image_path = next(image_iter)
                    except StopIteration:
                        image_path = args.input[-1]
                rgb = imread(image_path) # , cv2.IMREAD_UNCHANGED #TODO: find out why doesn't work with this option
                if len(rgb.shape) == 3 and rgb.shape[2] > 3:
                    rgb = rgb[..., 0:3]
                if rgb is None:
                    print("WARNING: Couldn't open file: {:s}".format(image_path))
                    continue
                batch.append(rgb)
            for result, label_image in zip(*predict(model, batch, config, args)):
                if args.verbose:
                    print("{:s}: {:d} results".format(image_path, len(result['scores'])))
                if not args.show:
                    output_dir = args.output_dir if args.output_dir else os.path.dirname(image_path)
                    image_name = '.'.join(os.path.basename(image_path).split('.')[0:-1])
                    results_dir = os.path.join(output_dir, 'results')
                    if not os.path.exists(results_dir):
                        os.mkdir(results_dir)
                    if 'image' in output_type:
                        image_out_path = os.path.join(results_dir, 'img',  '{:s}.png'.format(image_name))
                        imsave(image_out_path, label_image)
                    if 'json' in output_type:
                        json_out_path = os.path.join(results_dir, 'results.json')
                        raise NotImplementedError("JSON COCO Results output not yet implemented")
                    if 'pickle' in output_type:
                        pickle_out_path = os.path.join(results_dir, 'pkl', '{:s}.pkl'.format(image_name))
                        with open(pickle_out_path, 'wb') as outfile:
                            pickle.dump(result, outfile, protocol=2)
    elif args.input_type == "video": #TODO fix hackjob
        image_iter = iter(args.input)
        for video_path in image_iter:
            video_path_parts = video_path.split('.')
            video_out_path = '.'.join(video_path_parts[:-1]) + "_predicted." + video_path_parts[1]
<<<<<<< HEAD
            reader = skvideo.io.FFmpegReader(video_path)
            writer = skvideo.io.FFmpegWriter(
                video_out_path,
=======
            reader = skvideo.io.FFmpegReader(video_path)  
            # writer = skvideo.io.FFmpegWriter(video_out_path, 
            #     outputdict={'-vcodec': 'libx264', '-b': '1455968'}
            # )
            output_dir = args.output_dir if args.output_dir else os.path.dirname(video_path)
            writer = skvideo.io.FFmpegWriter(os.path.join(output_dir, 'processed-video.mp4'), 
>>>>>>> 46dbc3bf
                outputdict={'-vcodec': 'libx264', '-b': '1455968'}
            )
            frame_iter = reader.nextFrame()
            frame_idx = 0
            try:
                for frame in frame_iter:
                    frame_idx += 1
                    if args.verbose:
                        print('Processing frame {}'.format(frame_idx))
                    batch = [frame]
                    # print("batch is [{:d}/{:d}]".format(len(batch), config.BATCH_SIZE))
                    for batch_idx in range(config.BATCH_SIZE):
                        if batch_idx > 0:
                            batch += [next(frame_iter)]
                            frame_idx += 1
                            # print("batch is [{:d}/{:d}]".format(len(batch), config.BATCH_SIZE))
                    if frame_idx % args.video_skip == 0:
                        temp_frame_diff = -1
                        for result, label_image in zip(*predict(model, batch, config, args)):
                            current_frame = frame_idx+temp_frame_diff
                            if args.verbose:
                                print('{} results in frame {}'.format(len(result['scores']), current_frame))
                            if args.output_predictions:
                                output_predictions(os.path.join(output_dir, args.output_predictions), result, current_frame)
                                   
                            writer.writeFrame(label_image)
                            if 'pickle' in output_type:
                                pickle_out_path = os.path.join(output_dir, 'image_{}_predicted.pkl'.format(str(current_frame).zfill(6)))
                                with open(pickle_out_path, 'wb') as outfile:
                                    pickle.dump(result, outfile, protocol=2)
                            temp_frame_diff += 1 
                    
            except Exception as e:
                print(e)
                print("Closing videos")
                writer.close()
                reader.close()

def get_args():
    '''Get args from the command line args'''
    class MyAction(argparse.Action):
        def __call__(self, parser, namespace, values, option_string=None):
            # Set optional arguments to True or False
            if option_string:
                attr = True if values else False
                setattr(namespace, self.dest, attr)
            # Modify value of "input" in the namespace
            if hasattr(namespace, 'input'):
                current_values = getattr(namespace, 'input')
                try:
                    current_values.extend(values)
                except AttributeError:
                    current_values = values
                finally:
                    setattr(namespace, 'input', current_values)
            else:
                setattr(namespace, 'input', values)

    parser = argparse.ArgumentParser(description="Simultaneous training and validation of Resnet Mask RCNN")
    parser.add_argument("config", help="Path to the coco JSON for the training set.")
    parser.add_argument("weights", help="Path to the coco JSON for the validation set.")
    parser.add_argument("model_dir", help="Path to save the model to. (needed but unused)")
    parser.add_argument('input', nargs='+', action=MyAction)
    parser.add_argument("--batch", help="Use these class names instead of class numbers (with --show)", default=None)
    parser.add_argument(
        "--class-names",
        default=None,
        help="Use these class names instead of class numbers (with --show)"
    )
    parser.add_argument("--display-config", help="Display the config being used for inference", action='store_true')
    parser.add_argument("--image", help="Output prediction as an image for each image", action='store_true')
    parser.add_argument("--input-type", help="Either 'image' or 'video", default='image')
    parser.add_argument(
        "--order",
        default=None,
        help="Output the labels top-down in this order (csv-list of class ids)"
    )
    parser.add_argument("--output-dir", help="Output to this directory", default=None)
    parser.add_argument("--output-predictions", help="CSV output of detections to this file", default=None)
    parser.add_argument("--overlay", help="Output should be overlaid onto input image", action='store_true')
    parser.add_argument(
        "--overlay-colors",
        default='red,green,blue,magenta,cyan,yellow,indigo,darkorange,pink',
        help="csv-list, ordered: red,green,blue,magenta,cyan,yellow,indigo,darkorange,pink"
        )
    parser.add_argument("--pickle", help="Output as a numpy pickle for each image", action='store_true')
    parser.add_argument(
        "--rgb-labels",
        help="Output RGB labels instead of class numbers (for use with js-segment-annotator)",
        action='store_true'
    )
    parser.add_argument("--cpu", help="Use CPU instead of GPU", action='store_true')
    parser.add_argument("--show", help="Show output interactively", action='store_true')
    parser.add_argument("--verbose", help="Output number of detections per image", action='store_true')
    parser.add_argument("--video-skip", help="Output 1 in every N frames of a video", default=24)
    args = parser.parse_args()
    args.video_skip = int(args.video_skip)
    if args.order != None:
        args.order = [int(i) for i in args.order.split(',')]
    args.overlay_colors = args.overlay_colors.split(',')
    return args

if __name__ == '__main__':
    main(get_args())<|MERGE_RESOLUTION|>--- conflicted
+++ resolved
@@ -183,18 +183,9 @@
         for video_path in image_iter:
             video_path_parts = video_path.split('.')
             video_out_path = '.'.join(video_path_parts[:-1]) + "_predicted." + video_path_parts[1]
-<<<<<<< HEAD
             reader = skvideo.io.FFmpegReader(video_path)
             writer = skvideo.io.FFmpegWriter(
                 video_out_path,
-=======
-            reader = skvideo.io.FFmpegReader(video_path)  
-            # writer = skvideo.io.FFmpegWriter(video_out_path, 
-            #     outputdict={'-vcodec': 'libx264', '-b': '1455968'}
-            # )
-            output_dir = args.output_dir if args.output_dir else os.path.dirname(video_path)
-            writer = skvideo.io.FFmpegWriter(os.path.join(output_dir, 'processed-video.mp4'), 
->>>>>>> 46dbc3bf
                 outputdict={'-vcodec': 'libx264', '-b': '1455968'}
             )
             frame_iter = reader.nextFrame()
