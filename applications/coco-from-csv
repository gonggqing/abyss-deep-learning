#!/usr/bin/env python3
import logging

__author__ = 'Kent Hu'
__maintainer__ = 'Kent Hu'
import argparse
import csv
import json
import os
import sys
from datetime import datetime
from io import StringIO

import pandas as pd
from PIL import Image

DESCRIPTION = \
"""
Generate COCO JSON file from CSV file.

Required CSV file fields are:
video frame classification: path,begin_frame,end_frame,caption
bounding boxes: path,x1,y1,x2,y2,score,category_id

examples
    boundding boxes
        cat retina-predictions.csv | coco-from-csv --fields path,,x1,y1,x2,y2,score,category_id --map class-mapping.csv > retina-predictions.json
        
    categories
        cat images.csv | coco-from-csv -f path --categories some-coco.json
        cat images.csv | coco-from-csv -f path --categories <( echo medium,1; echo high,2 )
        cat images.csv | coco-from-csv -f path --categories <( echo '[ { "id": 1, "name": "medium" }, { "id": 2, "name": "high" } ]' )
        cat images.csv | coco-from-csv -f path --categories <( echo '{ "categories": [ { "id": 1, "name": "medium" }, { "id": 2, "name": "high" } ] }' )
"""


def main(args):
    logging.basicConfig(format='%(filename)s: %(asctime)s.%(msecs)d: %(levelname)s: %(message)s',
                        datefmt='%Y-%m-%d %H:%M:%S',
                        level=args.verbose)
    logging.info("--verbose enabled")
    buffer = sys.stdin.read().strip()
    if not buffer: logging.error("expected input from stdin: received empty characters {}".format(repr(buffer))); sys.exit(1)
    csv_ = StringIO(buffer)

    try:
        df = pd.read_csv(csv_, names=args.fields.split(','), header=None) if args.fields else pd.read_csv(csv_)
    except pd.errors.ParserError as e:
        logging.error(e, "Mismatch in expected and received fields in csv")
        sys.exit(1)

    coco_json = {}
    if all(field in df for field in ['path', 'x1', 'y1', 'x2', 'y2', 'category_id']):
        coco_json = generate_from_bounding_boxes(df, args)
    elif all(field in df for field in ['path', 'begin_frame', 'end_frame', 'caption']):
        coco_json = generate_from_video_frames(df, args)
    elif all(field in df for field in ['path']):
        coco_json = make_images(df, args)
    else:
        logging.error("Could not find required fields\n (path) or\n (path,x1,y1,x2,y2,category_id') or\n ('path','begin_frame','end_frame','caption')")
        sys.exit(1)

    json.dump(coco_json, sys.stdout, indent=args.indent)
    sys.exit(0)

def make_image( row, width, height, id ): # todo! reuse in generate_from_bounding_boxes()
    image_path = row['path']
    image_file_name = os.path.basename(image_path)
    image = {
                'id'           : row['image_id'] if 'image_id' in row else id,
                'file_name'    : image_file_name,
                'path'         : image_path,
            }
    if width is None:
        try:
            width, height = Image.open(image_path).size
        except IOError:
            if args.force: logging.warning("could not get image size from [{}]; no image width/height will be in coco".format(image_path))
            else: logging.error("could not get image size from [{}]; use --force to override".format(image_path)); sys.exit( 1 )
            width = height = None
    if width:
        image['width'] = width
        image['height'] = height
    return image
        
def make_images(df, args):
    logging.info("Generating from bounding images")
    coco_json = {
        'categories' : get_categories_from_fd(args.map),
        'annotations': [],
        'images'     : [],
    }
    width, height = args.image_size.split(',')
    for idx, row in df.iterrows(): coco_json['images'].append( make_image( row, width, height, len(coco_json['images']) ) )
    return coco_json

def generate_from_bounding_boxes(df, args):  # def generate_from_bounding_boxes(df: pd.DataFrame) -> dict:
    logging.info("Generating from bounding boxes")
    coco_json = {
        'images'     : [],
        'annotations': [],
        'categories' : get_categories_from_fd(args.map)
    }

    seen_imgs = set()
    img_file_name_2_img_id = {}
    for idx, row in df.iterrows():
        category_id = int(row['category_id'])
        if category_id < 0:
            continue

        img_path = row['path']
        img_file_name = os.path.basename(img_path)

        if img_file_name not in seen_imgs:
            img_id = row['image_id'] if 'image_id' in row else (len(seen_imgs))
            seen_imgs.add(img_file_name)

            # PIL.Image.open does lazy loading so raster data will not be loaded in
            try:
                width, height = Image.open(img_path).size
            except IOError:
                logging.info("img_path [{}] could not be found".format(img_path))
                logging.info("Using width and height values from command line argument --image-size")
                if args.image_size:
                    width, height = args.image_size.split(',')
                else:
                    width = height = None
                    if args.force: logging.warning("width and height values will be omitted from image [{}]".format(img_path))
                    else: logging.error("width and height are not given for image [{}]; use --force to override".format(img_path)); sys.exit( 1 )

            img = {
                'id'           : img_id,
                'file_name'    : img_file_name,
                'license'      : 0,
                'date_captured': '',
                'path'         : img_path,
            }
            if width and height:
                img['width'] = width
                img['height'] = height
            coco_json['images'].append(img)
            img_file_name_2_img_id[img_file_name] = img_id

        x = row['x1']
        y = row['y1']
        width = row['x2'] - x
        height = row['y2'] - y
        bbox = [int(x), int(y), int(width), int(height)]
        coco_json['annotations'].append({
            'id'          : len(coco_json['annotations']),
            'image_id'    : img_file_name_2_img_id[img_file_name],
            'category_id' : category_id,
            'segmentation': [bbox_to_segmentation([x, y, width, height])],
            'area'        : int(width * height),
            'bbox'        : bbox,
            'iscrowd'     : 0,
            'score'       : row.get('score', 1),
        })
    return coco_json


def get_categories_from_fd(mapping):
    if mapping is None:
        logging.warning("no --categories specified, empty catergories will be output")
        return []
    with open(mapping) as f:
        buf = f.read().strip()
        if buf[0] in '{':
            categories = json.loads(buf)['categories']
        elif buf[0] in '[':
            categories = json.loads(buf)
        else:
            categories = []
            buf = buf.split('\n')
            reader = csv.reader(buf)
            try:
                if len(next(reader)) == len(next(reader)) > 1:
                    for row in buf:
                        s = row.split(',')
                        if len( s ) < 2: logging.error( "--categories: expected at least <name>,<id>, got: '{}'".format( row ) ); sys.exit(1)
                        category, id, supercategory = s if len( s ) > 2 else s + ['']
                        categories.append({
                            'id': int(id),
                            'name': category,
                            'supercategory': supercategory,
                        })
            except StopIteration:
                pass
    return categories


def bbox_to_segmentation(bbox: list) -> list:
    x, y, width, height = bbox
    return [x, y, x + width, y, x + width, y + height, x, y + height]


def generate_from_video_frames(df: pd.DataFrame, args) -> dict:
    logging.info("Generating from video frames")
    coco_json = {
        'file_name': '',
        'segments' : [],
    }
    for idx, row in df.iterrows():
        if 'file_name' in row:
            coco_json['file_name'] = row['file_name']
        coco_json['segments'].append({
            'id'         : idx,
            'begin_frame': row['begin_frame'],
            'end_frame'  : row['end_frame'],
            'caption'    : row['caption'],
        })
    return coco_json


def get_args():
    parser = argparse.ArgumentParser(description=DESCRIPTION, formatter_class=argparse.RawDescriptionHelpFormatter)
    parser.add_argument('--fields', '-f', type=str, help="Comma separated field names for CSV file")
<<<<<<< HEAD
    parser.add_argument('--indent', type=int, help="json indent, if none, output minimised json default: %(default)s", default=4)
=======
    parser.add_argument('--force', action='store_true', help="ignore warnings")
    parser.add_argument('--indent', type=int, help="json indent, if none, output minimised json", default=4)
>>>>>>> dfe09ec2
    parser.add_argument('--map', '--categories',
                        type=str,
                        help="Path to original COCO json or category mapping csv file of category and category ids; csv as <name>,<id>[,<supercategory>]")
    parser.add_argument('-s', '--image-size', type=str, help="<width>,<height> values to use to give to all images")
    parser.add_argument('-v', '--verbose', action='store_const', const=logging.INFO, help="More output to stderr")
    return parser.parse_args()


if __name__ == '__main__':
    main(get_args())<|MERGE_RESOLUTION|>--- conflicted
+++ resolved
@@ -216,12 +216,8 @@
 def get_args():
     parser = argparse.ArgumentParser(description=DESCRIPTION, formatter_class=argparse.RawDescriptionHelpFormatter)
     parser.add_argument('--fields', '-f', type=str, help="Comma separated field names for CSV file")
-<<<<<<< HEAD
+    parser.add_argument('--force', action='store_true', help="ignore warnings")
     parser.add_argument('--indent', type=int, help="json indent, if none, output minimised json default: %(default)s", default=4)
-=======
-    parser.add_argument('--force', action='store_true', help="ignore warnings")
-    parser.add_argument('--indent', type=int, help="json indent, if none, output minimised json", default=4)
->>>>>>> dfe09ec2
     parser.add_argument('--map', '--categories',
                         type=str,
                         help="Path to original COCO json or category mapping csv file of category and category ids; csv as <name>,<id>[,<supercategory>]")
