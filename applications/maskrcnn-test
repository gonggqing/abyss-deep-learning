--- conflicted
+++ resolved
@@ -146,11 +146,7 @@
 
     unique_scores = np.sort(pd.concat(unique_scores).unique())
     image_stats = []
-<<<<<<< HEAD
-    for score_thresh in np.linspace(unique_scores[0], unique_scores[-1], 20):
-=======
     for score_thresh in np.linspace(unique_scores[0], unique_scores[-1], 50):
->>>>>>> 16df5881
         for matching in match_kinds:
             for image_id, predicted, object_gts in results:
                 subset = predicted[predicted['score'] > score_thresh] if predicted is not None else None
