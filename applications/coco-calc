--- conflicted
+++ resolved
@@ -5,7 +5,6 @@
 import json
 import logging
 import os
-import signal
 import sys
 from ast import literal_eval
 from operator import itemgetter
@@ -16,9 +15,9 @@
 from PIL import Image
 from pycocotools.coco import COCO
 
+from abyss_deep_learning.metrics import poly_intersection_area
+from abyss_deep_learning.utils import polygon_area, imwrite, imread, do_overlap, polygon_x, polygon_y, MyCOCO
 from abyss_deep_learning.datasets.coco_utilities import coco_is_valid
-from abyss_deep_learning.metrics import poly_intersection_area
-from abyss_deep_learning.utils import polygon_area, imwrite, imread, do_overlap, MyCOCO
 
 __author__ = 'Kent Hu, Vsevolod Vlaskine'
 
@@ -135,8 +134,6 @@
     cat coco.json | coco-calc resize --factor 0.3
     cat coco.json | coco-calc --verbose resize --size 480,640
 """
-
-signal.signal(signal.SIGPIPE, signal.SIG_DFL)  # default sigpipe to terminate program instead of raising exception
 
 
 def main(args: argparse.Namespace) -> int:
@@ -1038,14 +1035,6 @@
         help="crop images and annotations. Annotations can be partially cropped if --keep-partial is specified",
     )
     parser_is_valid.add_argument('--validation',
-<<<<<<< HEAD
-                                 type=str,
-                                 default='standard',
-                                 choices={'standard', 'strict', 'skip'},
-                                 help="Check if input coco is valid:\n"
-                                      "standard: quick checks\n"
-                                      "strict: more in-depth cross-reference checks(default)")
-=======
                         type=str,
                         default='standard',
                         choices={'standard', 'strict', 'skip'},
@@ -1055,7 +1044,6 @@
 
     parser_is_valid.add_argument('--images-check-exist', action='store_true', help="check that images exist. May need to cd to relative dir")
 
->>>>>>> 6f608927
 
     parser_crop = subparsers.add_parser(
         'crop',
@@ -1113,6 +1101,7 @@
         '-s', '--size',
         help="<width>,<height> size",
     )
+
 
     parser_remap = subparsers.add_parser(
         'remap',
