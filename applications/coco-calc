#!/usr/bin/env python3
import argparse
import itertools
import json
import os
import sys
import copy
from contextlib import redirect_stdout
from operator import itemgetter

from pycocotools.coco import COCO

DESCRIPTION = """
Read COCO json file piped in from stdin or a list of COCO json files and apply image manipulation and 
processing. Output new COCO json file with relevant changes to the data and if output images is specified, 
output an image directory in the current working directory with all modified images.

RLE not currently supported for segmentation resizing
tile action is currently dummy action for demonstration purposes

examples:
    resize
        cat coco.json | coco-calc resize --factor 0.3
        cat coco.json | coco-calc --verbose resize --size 480,640
        
    tile
        cat coco.json | coco-calc --apply-to-images tile --tiles 4,5
    
    remap
        cat pf.json | coco-calc remap "{1:1,2:1,3:1,4:1}" -c "{1:PF}"
        cat pf.json | coco-calc remap "{'PF-G':'PF','PF-L':'PF','PF-M':'PF','PF-H':'PF'}"
"""

REMAP_DESCRIPTION = """
Remap categories and/or category id to categories and/or category id

4 use cases:
    old id to new id
        "{1:1,2:1,3:1,4:1}" collapses all category ids to one id
        "{1:0,2:1,3:2,4:3}" change starting index of all categories
    old id to new category
        "{1: 'PF', 2:'PF', 3:'PF', 4:'PF'}" collapses all categories to a single category
    old category to new id
        "{'PF-G':1,'PF-L':2,'PF-M':3,'PF-H':4}" change category ordering
    old category to new category
        "{'PF-G': 'PF', 'PF-L':'PF', 'PF-M':'PF', 'PF-H':'PF'}" collapses all categories to a single category

-c/--categories argument is shortcut to relabel categories after updating from old id to new id

examples
    cat pf.json | coco-calc remap "{1:1,2:1,3:1,4:1}" -c "{1:PF}"
    cat pf.json | coco-calc remap "{'PF-G':'PF','PF-L':'PF','PF-M':'PF','PF-H':'PF'}"
"""

RESIZE_DESCRIPTION = """
Resize images in a given coco json file. Image dimensions can be specified by [width],[height] or by a 
scaling factor to enlarge or reduce. Specify -o/--output-images with an output image directory which 
will write the new directory, if not created, in the current directory with the new images.

examples
    cat coco.json | coco-calc resize --factor 0.3
    cat coco.json | coco-calc --verbose resize --size 480,640
"""

CROP_DESCRIPTION = """
Crop images and labels; currently supports only cropping images

example
    cat crop.json | applications/coco-calc -v crop --size 513,513 --point --apply-to-images --fit
    
"""


def main():
    global ARGS
    ARGS = get_args()
    say("creating coco object")
    coco = ARGS.func(load_coco(sys.stdin.read()))
    if coco is None:
        say("warning: output coco is empty; nothing will be output to stdout")
    else:
        json.dump(coco.dataset, sys.stdout, indent=ARGS.indent)
    say("done")
    sys.exit()


def crop(coco: COCO) -> COCO:
    say("cropping images")
    width, height = map(int, ARGS.size.split(','))
    if ARGS.apply_to_images:
        os.makedirs(os.path.join(os.getcwd(), ARGS.image_output_dir), exist_ok=True)
    for image_data in coco.loadImgs(coco.getImgIds()):
        if ARGS.apply_to_images:
            import cv2
            path = None
            basenames = set()
            if os.path.isfile(image_data['path']):
                path = image_data['path']
            elif os.path.isfile(os.path.abspath(image_data['path'])):
                path = image_data['path']
            else:
                say("file not found: [{}]".format(image_data['path']))
                sys.exit(1)
            basename = os.path.basename(image_data['path'])
<<<<<<< HEAD
            stubname = os.path.join(os.getcwd(), 'images', '.'.join(basename.split('.')[:-1]))
=======
            stubname = os.path.join(os.getcwd(), ARGS.image_output_dir, '.'.join( basename.split('.')[:-1] ))
>>>>>>> 110c246f
            do_crop = False
            if ARGS.point:
                annotations = coco.loadAnns(coco.getAnnIds(image_data['id']))
                for a in annotations:
                    if a['annotation_type'] == 'point':
                        do_crop = True; break
            if not do_crop:
                continue
            image = cv2.imread(image_data['path'])
            if ARGS.point:
                annotations = coco.loadAnns(coco.getAnnIds(image_data['id']))
                for a in annotations:
                    if a['annotation_type'] != 'point':
                        continue
                    x = int(a['bbox'][0]) - int(width / 2)
                    y = int(a['bbox'][1]) - int(height / 2)
                    if ARGS.fit:
                        x = min(max(x, 0), image_data['width'] - width)
                        y = min(max(y, 0), image_data['height'] - height)
                    elif x < 0 or y < 0 or x >= image_data['width'] - width or y >= image_data['height'] - height:
                        say(
                            "coco-calc: crop: discarded annotation with patch beyond image dimensions (or please use --fit): annotation id:",
                            a['id'], "image:", image_data['path'])
                        continue
                    cropped = image[y: y + height, x: x + width]
                    cv2.imwrite(stubname + '.' + str(a['id']) + '.png', cropped)
    say("crop: handle and output annotations: todo")
    # anns = coco.loadAnns(coco.getAnnIds(img_data['id']))
    # Rescaling bbox and segmentation values
    # format is [x, y, width, height]
    # Rescaled area value i.e. new_width * new_height
    # for ann in anns:
    #    x = round(ann['bbox'][0] * h_scale, ARGS.digits)
    #    y = round(ann['bbox'][1] * v_scale, ARGS.digits)
    #    width = round(ann['bbox'][2] * h_scale, ARGS.digits)
    #    height = round(ann['bbox'][3] * v_scale, ARGS.digits)
    #    ann['bbox'] = [x, y, width, height]
    #    ann['area'] = width * height
    #
    #    if 'segmentation' in ann:
    #        tmp = ann['segmentation']
    #        if type(tmp) is list:
    #            segmentation = []
    #            for segment in tmp:
    #                new_segment = [(round(x * h_scale, ARGS.digits), round(y * v_scale, ARGS.digits)) for x, y in grouper(segment, 2)]
    #                # Flatten the list of tuples
    #                new_segment = list(itertools.chain(*new_segment))
    #                segmentation.append(new_segment)
    #            ann['segmentation'] = segmentation
    #        elif type(tmp) is dict:
    #            say("rle is not yet supported")
    #        else:
    #            say("unknown data type [{}]".format(type(tmp)))
    #    else:
    #        say("warning: annotation with id", ann['id'], "does not have 'segmentation'; ignored")
    return None


def remap(coco: COCO) -> COCO:
    from ast import literal_eval
    say("remapping categories")
    mapping = literal_eval(ARGS.mapping)
    old_id_2_new_id, old_id_2_new_str, old_str_2_new_id, old_str_2_new_str = {}, {}, {}, {}
    for old, new in mapping.items():
        if isinstance(old, int) and isinstance(new, int):
            old_id_2_new_id[old] = new

        elif isinstance(old, int) and isinstance(new, str):
            old_id_2_new_str[old] = new

        elif isinstance(old, str) and isinstance(new, int):
            old_str_2_new_id[old] = new

        elif isinstance(old, str) and isinstance(new, str):
            old_str_2_new_str[old] = new

    coco_categories = coco.loadCats(coco.getCatIds())
    anns = []
    for cat in coco_categories:
        # Given a category id, update its id
        if cat['id'] in old_id_2_new_id:
            # Update annotation category id to new id
            for ann in coco.loadAnns(coco.getAnnIds(catIds=cat['id'])):
                ann_copy = copy.deepcopy(ann)
                ann_copy['category_id'] = old_id_2_new_id[cat['id']]
                anns.append(ann_copy)
            cat['id'] = old_id_2_new_id[cat['id']]

        # Given a category id, update its name
        elif cat['id'] in old_id_2_new_str:
            cat['name'] = old_id_2_new_str[cat['id']]

        # Given a category name, update its id
        elif cat['name'] in old_str_2_new_id:
            # Update annotation category id to new id
            for ann in coco.loadAnns(coco.getAnnIds(catIds=coco.getCatIds(catNms=cat['name']))):
                ann_copy = copy.deepcopy(ann)
                ann_copy['category_id'] = old_str_2_new_id[cat['name']]
                anns.append(ann_copy)
            cat['id'] = old_str_2_new_id[cat['name']]

        # Given a category name, update its name
        elif cat['name'] in old_str_2_new_str:
            cat['name'] = old_str_2_new_str[cat['name']]

        # Skip category entry
        else:
            say("skipping category", json.dumps(cat, indent=4))

    # Useful for scenario when updating old ids to new ids, at the same time, relabel the category names
    if ARGS.categories:
        categories = literal_eval(ARGS.categories)
        for cat in coco_categories:
            cat['name'] = categories[cat['id']]

    coco.dataset['categories'] = sorted([dict(tple) for tple in {tuple(dct.items()) for dct in coco_categories}],
                                        key=itemgetter('id'))
    coco.dataset['annotations'] = anns

    category_ids = coco.getCatIds()
    if len(set(category_ids)) != len(category_ids):
        say('warning, there are duplicate ids in the coco dataset')

    return coco


def resize(coco: COCO) -> COCO:
    say("resizing images")
    if ARGS.apply_to_images:
        os.makedirs(os.path.join(os.getcwd(), ARGS.image_output_dir), exist_ok=True)
    for img_data in coco.loadImgs(coco.getImgIds()):
        if ARGS.factor is not None:
            ARGS.factor = abs(ARGS.factor)
            h_scale = v_scale = ARGS.factor
        else:
            dims = ARGS.size.split(',')
            h_scale = float(dims[0]) / img_data['width']
            v_scale = float(dims[1]) / img_data['height']
        img_data['height'] = round(img_data['height'] * v_scale, None)
        img_data['width'] = round(img_data['width'] * h_scale, None)

        if ARGS.apply_to_images:
            import cv2
            path = None
            basenames = set()
            if os.path.isfile(img_data['path']):
                path = img_data['path']
            elif os.path.isfile(os.path.abspath(img_data['path'])):
                path = img_data['path']
            else:
                say("cannot find path to image [{}]".format(img_data['path']))

            if path is not None:
                img = cv2.imread(img_data['path'])
                new_path = os.path.join(os.getcwd(), ARGS.image_output_dir, os.path.basename(img_data['path']))
                if new_path in basenames:
                    print('coco-calc: resize: expected unique image filenames, got duplicated "{}"'.format(new_path),
                          file=sys.stderr)
                    sys.exit(1)
                img_data['path'] = new_path
                img_size = (img_data['width'], img_data['height'])
                resized_img = cv2.resize(img, img_size)
                # os.makedirs( new_path, exist_ok = True )
                say("writing image to {}".format(new_path))
                cv2.imwrite(new_path, resized_img)

        anns = coco.loadAnns(coco.getAnnIds(img_data['id']))
        # Rescaling bbox and segmentation values
        # format is [x, y, width, height]
        # Rescaled area value i.e. new_width * new_height
        for ann in anns:
            x = round(ann['bbox'][0] * h_scale, ARGS.digits)
            y = round(ann['bbox'][1] * v_scale, ARGS.digits)
            width = round(ann['bbox'][2] * h_scale, ARGS.digits)
            height = round(ann['bbox'][3] * v_scale, ARGS.digits)
            ann['bbox'] = [x, y, width, height]
            ann['area'] = width * height

            if 'segmentation' in ann:
                tmp = ann['segmentation']
                if type(tmp) is list:
                    segmentation = []
                    for segment in tmp:
                        new_segment = [(round(x * h_scale, ARGS.digits), round(y * v_scale, ARGS.digits)) for x, y in
                                       grouper(segment, 2)]
                        # Flatten the list of tuples
                        new_segment = list(itertools.chain(*new_segment))
                        segmentation.append(new_segment)
                    ann['segmentation'] = segmentation
                elif type(tmp) is dict:
                    say("rle is not yet supported")
                else:
                    say("unknown data type [{}]".format(type(tmp)))
            else:
                say("warning: annotation with id", ann['id'], "does not have 'segmentation'; ignored")
    return coco


# Placeholder for demonstration purposes
def tile(coco: COCO) -> COCO:
    say("tiling images")
    return coco


def load_coco(json_buffer: str) -> COCO:
    with redirect_stdout(Verbose):
        coco = COCO()
        coco.dataset = json.loads(json_buffer)
        coco.createIndex()
    return coco


def say(*args, **kwargs):
    if ARGS.verbose:
        print("{}:".format(os.path.basename(__file__)), *args, file=sys.stderr, **kwargs)


def grouper(iterable, n: int, fillvalue=None):
    args = [iter(iterable)] * n
    return itertools.zip_longest(*args, fillvalue=fillvalue)


def get_args() -> argparse.Namespace:
    parser = argparse.ArgumentParser(description=DESCRIPTION, formatter_class=argparse.RawDescriptionHelpFormatter)
    subparsers = parser.add_subparsers(title="Actions", description="Actions apply to all images in the dataset. "
                                                                    "For more information on each "
                                                                    "individual action, append -h",
                                       help="Available actions")

    apply_to_images = ['--apply-to-images']
<<<<<<< HEAD
    apply_to_images_args = {
        'action': 'store_true',
        'help'  : 'Apply action to images, output to directory specified by --images-output-dir'
    }
    image_output_dir = ['--image-output-dir', '-o']
    image_output_dir_args = {
        'type'   : str,
        'default': 'images',
        'help'   : 'Image output directory; default %(default)s'
    }
    parser_crop = subparsers.add_parser('crop', help="Crop images and labels; currently supports only cropping images",
                                        description=CROP_DESCRIPTION,
                                        formatter_class=argparse.RawDescriptionHelpFormatter)
=======
    apply_to_images_args = { 'action': 'store_true', 'help': 'Apply action to images, output to directory specified by --images-output-dir' }
    image_output_dir = ['--image-output-dir', '-o']
    image_output_dir_args = { 'type': str, 'default': 'images', 'help': 'Image output directory; default %(default)s' }
    
    parser_crop = subparsers.add_parser('crop', help="Crop images and labels; currently supports only cropping images", description=CROP_DESCRIPTION, formatter_class=argparse.RawDescriptionHelpFormatter)
>>>>>>> 110c246f
    parser_crop.set_defaults(func=crop)
    parser_crop.add_argument('--fit', action='store_true',
                             help="if centre of cropped area to close to border, shift cropped area to fit inside image")
    parser_crop.add_argument('--point', action='store_true',
                             help="centre of cropped area identified by annotation_type 'point'")
    parser_crop.add_argument('-s', '--size', type=str, help="<width>,<height> crop size")
    parser_crop.add_argument(*apply_to_images, **apply_to_images_args)
    parser_crop.add_argument(*image_output_dir, **image_output_dir_args)

    parser_resize = subparsers.add_parser('resize', help="Resize all images and their respective annotations by a "
                                                         "scaling factor or to specified width and height",
                                          formatter_class=argparse.RawDescriptionHelpFormatter,
                                          description=RESIZE_DESCRIPTION)
    parser_resize.set_defaults(func=resize)
    parser_resize.add_argument('-d', '--digits', type=int, default=None,
                               help="Number of decimal digits in bbox and segmentation coordinates; default: %(default)s")
    mutually_exclusive_resize_args = parser_resize.add_mutually_exclusive_group(required=True)
    mutually_exclusive_resize_args.add_argument('-f', '--factor', type=float, help="Scale images by a percentage. If "
                                                                                   "value is negative, it will take "
                                                                                   "the absolute value")
    mutually_exclusive_resize_args.add_argument('-s', '--size', type=str, help="[width],[height] to resize images to")
    parser_resize.add_argument(*apply_to_images, **apply_to_images_args)
    parser_resize.add_argument(*image_output_dir, **image_output_dir_args)

    parser_remap = subparsers.add_parser('remap', help="Remap categories and/or category id",
                                         formatter_class=argparse.RawDescriptionHelpFormatter,
                                         description=REMAP_DESCRIPTION)
    parser_remap.set_defaults(func=remap)
    parser_remap.add_argument('mapping', type=str, help="Dict style string for remapping of either category "
                                                        "id/category name to category id/category name")
    parser_remap.add_argument('-c', '--categories', type=str, help="Use to rename category name after new category "
                                                                   "ids have been assigned. Input argument is in "
                                                                   "same form as mapping")

    parser_tile = subparsers.add_parser('tile', help="For testing purposes, no functionality currently")
    parser_tile.set_defaults(func=tile)
    mutually_exclusive_tile_args = parser_tile.add_mutually_exclusive_group(required=True)
    mutually_exclusive_tile_args.add_argument('-n', '--num-tiles', type=int,
                                              help="Number of tiles to generate from image")
    mutually_exclusive_tile_args.add_argument('--dummy', help="dummy option")
    parser_tile.add_argument(*apply_to_images, **apply_to_images_args)
    parser_tile.add_argument(*image_output_dir, **image_output_dir_args)

    parser.add_argument('-m', '--minified', '--min', action='store_const', help="Disable pretty print", const=None,
                        default=4, dest='indent')
    parser.add_argument('-v', '--verbose', action='store_true', help="More output to stderr")
    args = parser.parse_args()
    return args


class Verbose:
    @staticmethod
    def write(line):
        line = line.strip()
        if line:
            say(line)


if __name__ == '__main__':
    main()<|MERGE_RESOLUTION|>--- conflicted
+++ resolved
@@ -70,23 +70,19 @@
     
 """
 
-
 def main():
     global ARGS
     ARGS = get_args()
     say("creating coco object")
     coco = ARGS.func(load_coco(sys.stdin.read()))
-    if coco is None:
-        say("warning: output coco is empty; nothing will be output to stdout")
-    else:
-        json.dump(coco.dataset, sys.stdout, indent=ARGS.indent)
+    if coco is None: say( "warning: output coco is empty; nothing will be output to stdout" )
+    else: json.dump(coco.dataset, sys.stdout, indent=ARGS.indent)
     say("done")
     sys.exit()
 
-
 def crop(coco: COCO) -> COCO:
     say("cropping images")
-    width, height = map(int, ARGS.size.split(','))
+    width, height = map( int, ARGS.size.split(',') )
     if ARGS.apply_to_images:
         os.makedirs(os.path.join(os.getcwd(), ARGS.image_output_dir), exist_ok=True)
     for image_data in coco.loadImgs(coco.getImgIds()):
@@ -94,76 +90,62 @@
             import cv2
             path = None
             basenames = set()
-            if os.path.isfile(image_data['path']):
-                path = image_data['path']
-            elif os.path.isfile(os.path.abspath(image_data['path'])):
-                path = image_data['path']
-            else:
-                say("file not found: [{}]".format(image_data['path']))
-                sys.exit(1)
+            if os.path.isfile(image_data['path']): path = image_data['path']
+            elif os.path.isfile(os.path.abspath(image_data['path'])): path = image_data['path']
+            else: say("file not found: [{}]".format(image_data['path'])); sys.exit(1)
             basename = os.path.basename(image_data['path'])
-<<<<<<< HEAD
-            stubname = os.path.join(os.getcwd(), 'images', '.'.join(basename.split('.')[:-1]))
-=======
             stubname = os.path.join(os.getcwd(), ARGS.image_output_dir, '.'.join( basename.split('.')[:-1] ))
->>>>>>> 110c246f
             do_crop = False
             if ARGS.point:
                 annotations = coco.loadAnns(coco.getAnnIds(image_data['id']))
                 for a in annotations:
-                    if a['annotation_type'] == 'point':
-                        do_crop = True; break
-            if not do_crop:
-                continue
+                    if a['annotation_type'] == 'point': do_crop = True; break
+            if not do_crop: continue
             image = cv2.imread(image_data['path'])
             if ARGS.point:
                 annotations = coco.loadAnns(coco.getAnnIds(image_data['id']))
                 for a in annotations:
-                    if a['annotation_type'] != 'point':
+                    if a['annotation_type'] != 'point': continue
+                    x = int(a['bbox'][0]) - int( width / 2 )
+                    y = int(a['bbox'][1]) - int( height / 2 )
+                    if ARGS.fit:
+                        x = min( max( x, 0 ), image_data['width'] - width )
+                        y = min( max( y, 0 ), image_data['height'] - height )
+                    elif x < 0 or y < 0 or x >= image_data['width'] - width or y >= image_data['height'] - height:
+                        print( "coco-calc: crop: discarded annotation with patch beyond image dimensions (or please use --fit): annotation id:", a['id'], "image:", image_data['path'] )
                         continue
-                    x = int(a['bbox'][0]) - int(width / 2)
-                    y = int(a['bbox'][1]) - int(height / 2)
-                    if ARGS.fit:
-                        x = min(max(x, 0), image_data['width'] - width)
-                        y = min(max(y, 0), image_data['height'] - height)
-                    elif x < 0 or y < 0 or x >= image_data['width'] - width or y >= image_data['height'] - height:
-                        say(
-                            "coco-calc: crop: discarded annotation with patch beyond image dimensions (or please use --fit): annotation id:",
-                            a['id'], "image:", image_data['path'])
-                        continue
-                    cropped = image[y: y + height, x: x + width]
+                    cropped = image[ y : y + height, x : x + width ]
                     cv2.imwrite(stubname + '.' + str(a['id']) + '.png', cropped)
-    say("crop: handle and output annotations: todo")
-    # anns = coco.loadAnns(coco.getAnnIds(img_data['id']))
-    # Rescaling bbox and segmentation values
-    # format is [x, y, width, height]
-    # Rescaled area value i.e. new_width * new_height
-    # for ann in anns:
-    #    x = round(ann['bbox'][0] * h_scale, ARGS.digits)
-    #    y = round(ann['bbox'][1] * v_scale, ARGS.digits)
-    #    width = round(ann['bbox'][2] * h_scale, ARGS.digits)
-    #    height = round(ann['bbox'][3] * v_scale, ARGS.digits)
-    #    ann['bbox'] = [x, y, width, height]
-    #    ann['area'] = width * height
-    #
-    #    if 'segmentation' in ann:
-    #        tmp = ann['segmentation']
-    #        if type(tmp) is list:
-    #            segmentation = []
-    #            for segment in tmp:
-    #                new_segment = [(round(x * h_scale, ARGS.digits), round(y * v_scale, ARGS.digits)) for x, y in grouper(segment, 2)]
-    #                # Flatten the list of tuples
-    #                new_segment = list(itertools.chain(*new_segment))
-    #                segmentation.append(new_segment)
-    #            ann['segmentation'] = segmentation
-    #        elif type(tmp) is dict:
-    #            say("rle is not yet supported")
-    #        else:
-    #            say("unknown data type [{}]".format(type(tmp)))
-    #    else:
-    #        say("warning: annotation with id", ann['id'], "does not have 'segmentation'; ignored")
+    say( "crop: handle and output annotations: todo" )
+        #anns = coco.loadAnns(coco.getAnnIds(img_data['id']))
+        # Rescaling bbox and segmentation values
+        # format is [x, y, width, height]
+        # Rescaled area value i.e. new_width * new_height
+        #for ann in anns:
+        #    x = round(ann['bbox'][0] * h_scale, ARGS.digits)
+        #    y = round(ann['bbox'][1] * v_scale, ARGS.digits)
+        #    width = round(ann['bbox'][2] * h_scale, ARGS.digits)
+        #    height = round(ann['bbox'][3] * v_scale, ARGS.digits)
+        #    ann['bbox'] = [x, y, width, height]
+        #    ann['area'] = width * height
+        #
+        #    if 'segmentation' in ann:
+        #        tmp = ann['segmentation']
+        #        if type(tmp) is list:
+        #            segmentation = []
+        #            for segment in tmp:
+        #                new_segment = [(round(x * h_scale, ARGS.digits), round(y * v_scale, ARGS.digits)) for x, y in grouper(segment, 2)]
+        #                # Flatten the list of tuples
+        #                new_segment = list(itertools.chain(*new_segment))
+        #                segmentation.append(new_segment)
+        #            ann['segmentation'] = segmentation
+        #        elif type(tmp) is dict:
+        #            say("rle is not yet supported")
+        #        else:
+        #            say("unknown data type [{}]".format(type(tmp)))
+        #    else:
+        #        say("warning: annotation with id", ann['id'], "does not have 'segmentation'; ignored")
     return None
-
 
 def remap(coco: COCO) -> COCO:
     from ast import literal_eval
@@ -290,8 +272,7 @@
                 if type(tmp) is list:
                     segmentation = []
                     for segment in tmp:
-                        new_segment = [(round(x * h_scale, ARGS.digits), round(y * v_scale, ARGS.digits)) for x, y in
-                                       grouper(segment, 2)]
+                        new_segment = [(round(x * h_scale, ARGS.digits), round(y * v_scale, ARGS.digits)) for x, y in grouper(segment, 2)]
                         # Flatten the list of tuples
                         new_segment = list(itertools.chain(*new_segment))
                         segmentation.append(new_segment)
@@ -337,43 +318,24 @@
                                        help="Available actions")
 
     apply_to_images = ['--apply-to-images']
-<<<<<<< HEAD
-    apply_to_images_args = {
-        'action': 'store_true',
-        'help'  : 'Apply action to images, output to directory specified by --images-output-dir'
-    }
-    image_output_dir = ['--image-output-dir', '-o']
-    image_output_dir_args = {
-        'type'   : str,
-        'default': 'images',
-        'help'   : 'Image output directory; default %(default)s'
-    }
-    parser_crop = subparsers.add_parser('crop', help="Crop images and labels; currently supports only cropping images",
-                                        description=CROP_DESCRIPTION,
-                                        formatter_class=argparse.RawDescriptionHelpFormatter)
-=======
     apply_to_images_args = { 'action': 'store_true', 'help': 'Apply action to images, output to directory specified by --images-output-dir' }
     image_output_dir = ['--image-output-dir', '-o']
     image_output_dir_args = { 'type': str, 'default': 'images', 'help': 'Image output directory; default %(default)s' }
     
     parser_crop = subparsers.add_parser('crop', help="Crop images and labels; currently supports only cropping images", description=CROP_DESCRIPTION, formatter_class=argparse.RawDescriptionHelpFormatter)
->>>>>>> 110c246f
     parser_crop.set_defaults(func=crop)
-    parser_crop.add_argument('--fit', action='store_true',
-                             help="if centre of cropped area to close to border, shift cropped area to fit inside image")
-    parser_crop.add_argument('--point', action='store_true',
-                             help="centre of cropped area identified by annotation_type 'point'")
+    parser_crop.add_argument('--fit', action='store_true', help="if centre of cropped area to close to border, shift cropped area to fit inside image")
+    parser_crop.add_argument('--point', action='store_true', help="centre of cropped area identified by annotation_type 'point'")
     parser_crop.add_argument('-s', '--size', type=str, help="<width>,<height> crop size")
     parser_crop.add_argument(*apply_to_images, **apply_to_images_args)
     parser_crop.add_argument(*image_output_dir, **image_output_dir_args)
-
+    
     parser_resize = subparsers.add_parser('resize', help="Resize all images and their respective annotations by a "
                                                          "scaling factor or to specified width and height",
-                                          formatter_class=argparse.RawDescriptionHelpFormatter,
-                                          description=RESIZE_DESCRIPTION)
+                                                         formatter_class=argparse.RawDescriptionHelpFormatter,
+                                                         description=RESIZE_DESCRIPTION)
     parser_resize.set_defaults(func=resize)
-    parser_resize.add_argument('-d', '--digits', type=int, default=None,
-                               help="Number of decimal digits in bbox and segmentation coordinates; default: %(default)s")
+    parser_resize.add_argument('-d', '--digits', type=int, default=None, help="Number of decimal digits in bbox and segmentation coordinates; default: %(default)s")
     mutually_exclusive_resize_args = parser_resize.add_mutually_exclusive_group(required=True)
     mutually_exclusive_resize_args.add_argument('-f', '--factor', type=float, help="Scale images by a percentage. If "
                                                                                    "value is negative, it will take "
@@ -395,8 +357,7 @@
     parser_tile = subparsers.add_parser('tile', help="For testing purposes, no functionality currently")
     parser_tile.set_defaults(func=tile)
     mutually_exclusive_tile_args = parser_tile.add_mutually_exclusive_group(required=True)
-    mutually_exclusive_tile_args.add_argument('-n', '--num-tiles', type=int,
-                                              help="Number of tiles to generate from image")
+    mutually_exclusive_tile_args.add_argument('-n', '--num-tiles', type=int, help="Number of tiles to generate from image")
     mutually_exclusive_tile_args.add_argument('--dummy', help="dummy option")
     parser_tile.add_argument(*apply_to_images, **apply_to_images_args)
     parser_tile.add_argument(*image_output_dir, **image_output_dir_args)
@@ -406,7 +367,6 @@
     parser.add_argument('-v', '--verbose', action='store_true', help="More output to stderr")
     args = parser.parse_args()
     return args
-
 
 class Verbose:
     @staticmethod
