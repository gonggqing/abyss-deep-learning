#!/usr/bin/env python3
import argparse
import itertools
import json
import os
import sys
import copy
from contextlib import redirect_stdout
from operator import itemgetter

from pycocotools.coco import COCO

DESCRIPTION = """
Read COCO json file piped in from stdin or a list of COCO json files and apply image manipulation and 
processing. Output new COCO json file with relevant changes to the data and if output images is specified, 
output an image directory in the current working directory with all modified images.

RLE not currently supported for segmentation resizing
tile action is currently dummy action for demonstration purposes

examples:
    resize
        cat coco.json | coco-calc resize --factor 0.3
        cat coco.json | coco-calc --verbose resize --size 480,640
        
    tile
        cat coco.json | coco-calc --apply-to-images tile --tiles 4,5
    
    remap
        cat pf.json | coco-calc remap "{1:1,2:1,3:1,4:1}" -c "{1:PF}"
        cat pf.json | coco-calc remap "{'PF-G':'PF','PF-L':'PF','PF-M':'PF','PF-H':'PF'}"
"""

REMAP_DESCRIPTION = """
Remap categories and/or category id to categories and/or category id

4 use cases:
    old id to new id
        "{1:1,2:1,3:1,4:1}" collapses all category ids to one id
        "{1:0,2:1,3:2,4:3}" change starting index of all categories
    old id to new category
        "{1: 'PF', 2:'PF', 3:'PF', 4:'PF'}" collapses all categories to a single category
    old category to new id
        "{'PF-G':1,'PF-L':2,'PF-M':3,'PF-H':4}" change category ordering
    old category to new category
        "{'PF-G': 'PF', 'PF-L':'PF', 'PF-M':'PF', 'PF-H':'PF'}" collapses all categories to a single category

-c/--categories argument is shortcut to relabel categories after updating from old id to new id

examples
    cat pf.json | coco-calc remap "{1:1,2:1,3:1,4:1}" -c "{1:PF}"
    cat pf.json | coco-calc remap "{'PF-G':'PF','PF-L':'PF','PF-M':'PF','PF-H':'PF'}"
"""

<<<<<<< HEAD
=======
RESIZE_DESCRIPTION = """
Resize images in a given coco json file. Image dimensions can be specified by [width],[height] or by a 
scaling factor to enlarge or reduce. Specify -o/--output-images with an output image directory which 
will write the new directory, if not created, in the current directory with the new images.

examples
    cat coco.json | coco-calc resize --factor 0.3
    cat coco.json | coco-calc --verbose resize --size 480,640
"""


>>>>>>> 8b323ae3
def main():
    global ARGS
    ARGS = get_args()
    say("creating coco object")
    coco = ARGS.func(load_coco(sys.stdin.read()))
    if coco is None: say( "warning: output coco is empty; nothing will be output to stdout" )
    else: json.dump(coco.dataset, sys.stdout, indent=ARGS.indent)
    say("done")
    sys.exit()

def crop(coco: COCO) -> COCO:
    say("cropping images")
    width, height = map( int, ARGS.size.split(',') )
    if ARGS.apply_to_images:
        os.makedirs(os.path.join(os.getcwd(), 'images'), exist_ok=True)
    for image_data in coco.loadImgs(coco.getImgIds()):
        if ARGS.apply_to_images:
            import cv2
            path = None
            basenames = set()
            if os.path.isfile(image_data['path']): path = image_data['path']
            elif os.path.isfile(os.path.abspath(image_data['path'])): path = image_data['path']
            else: say("file not found: [{}]".format(image_data['path'])); sys.exit(1)
            basename = os.path.basename(image_data['path'])
            stubname = os.path.join(os.getcwd(), 'images', '.'.join( basename.split('.')[:-1] ))
            do_crop = False
            if ARGS.point:
                annotations = coco.loadAnns(coco.getAnnIds(image_data['id']))
                for a in annotations:
                    if a['annotation_type'] == 'point': do_crop = True; break
            if not do_crop: continue
            image = cv2.imread(image_data['path'])
            if ARGS.point:
                annotations = coco.loadAnns(coco.getAnnIds(image_data['id']))
                for a in annotations:
                    if a['annotation_type'] != 'point': continue
                    x = int(a['bbox'][0]) - int( width / 2 )
                    y = int(a['bbox'][1]) - int( height / 2 )
                    if ARGS.fit:
                        x = min( max( x, 0 ), image_data['width'] - width )
                        y = min( max( y, 0 ), image_data['height'] - height )
                    elif x < 0 or y < 0 or x >= image_data['width'] - width or y >= image_data['height'] - height:
                        print( "coco-calc: crop: discarded annotation with patch beyond image dimensions (or please use --fit): annotation id:", a['id'], "image:", image_data['path'] )
                        continue
                    cropped = image[ y : y + height, x : x + width ]
                    cv2.imwrite(stubname + '.' + str(a['id']) + '.png', cropped)
    say( "crop: handle and output annotations: todo" )
        #anns = coco.loadAnns(coco.getAnnIds(img_data['id']))
        # Rescaling bbox and segmentation values
        # format is [x, y, width, height]
        # Rescaled area value i.e. new_width * new_height
        #for ann in anns:
        #    x = round(ann['bbox'][0] * h_scale, ARGS.digits)
        #    y = round(ann['bbox'][1] * v_scale, ARGS.digits)
        #    width = round(ann['bbox'][2] * h_scale, ARGS.digits)
        #    height = round(ann['bbox'][3] * v_scale, ARGS.digits)
        #    ann['bbox'] = [x, y, width, height]
        #    ann['area'] = width * height
        #
        #    if 'segmentation' in ann:
        #        tmp = ann['segmentation']
        #        if type(tmp) is list:
        #            segmentation = []
        #            for segment in tmp:
        #                new_segment = [(round(x * h_scale, ARGS.digits), round(y * v_scale, ARGS.digits)) for x, y in grouper(segment, 2)]
        #                # Flatten the list of tuples
        #                new_segment = list(itertools.chain(*new_segment))
        #                segmentation.append(new_segment)
        #            ann['segmentation'] = segmentation
        #        elif type(tmp) is dict:
        #            say("rle is not yet supported")
        #        else:
        #            say("unknown data type [{}]".format(type(tmp)))
        #    else:
        #        say("warning: annotation with id", ann['id'], "does not have 'segmentation'; ignored")
    return None

def remap(coco: COCO) -> COCO:
    from ast import literal_eval
    say("remapping categories")
    mapping = literal_eval(ARGS.mapping)
    old_id_2_new_id, old_id_2_new_str, old_str_2_new_id, old_str_2_new_str = {}, {}, {}, {}
    for old, new in mapping.items():
        if isinstance(old, int) and isinstance(new, int):
            old_id_2_new_id[old] = new

        elif isinstance(old, int) and isinstance(new, str):
            old_id_2_new_str[old] = new

        elif isinstance(old, str) and isinstance(new, int):
            old_str_2_new_id[old] = new

        elif isinstance(old, str) and isinstance(new, str):
            old_str_2_new_str[old] = new

    coco_categories = coco.loadCats(coco.getCatIds())
    anns = []
    for cat in coco_categories:
        # Given a category id, update its id
        if cat['id'] in old_id_2_new_id:
            # Update annotation category id to new id
            for ann in coco.loadAnns(coco.getAnnIds(catIds=cat['id'])):
                ann_copy = copy.deepcopy(ann)
                ann_copy['category_id'] = old_id_2_new_id[cat['id']]
                anns.append(ann_copy)
            cat['id'] = old_id_2_new_id[cat['id']]

        # Given a category id, update its name
        elif cat['id'] in old_id_2_new_str:
            cat['name'] = old_id_2_new_str[cat['id']]

        # Given a category name, update its id
        elif cat['name'] in old_str_2_new_id:
            # Update annotation category id to new id
            for ann in coco.loadAnns(coco.getAnnIds(catIds=coco.getCatIds(catNms=cat['name']))):
                ann_copy = copy.deepcopy(ann)
                ann_copy['category_id'] = old_str_2_new_id[cat['name']]
                anns.append(ann_copy)
            cat['id'] = old_str_2_new_id[cat['name']]

        # Given a category name, update its name
        elif cat['name'] in old_str_2_new_str:
            cat['name'] = old_str_2_new_str[cat['name']]

        # Skip category entry
        else:
            say("skipping category", json.dumps(cat, indent=4))

    # Useful for scenario when updating old ids to new ids, at the same time, relabel the category names
    if ARGS.categories:
        categories = literal_eval(ARGS.categories)
        for cat in coco_categories:
            cat['name'] = categories[cat['id']]

    coco.dataset['categories'] = sorted([dict(tple) for tple in {tuple(dct.items()) for dct in coco_categories}],
                                        key=itemgetter('id'))
    coco.dataset['annotations'] = anns

    category_ids = coco.getCatIds()
    if len(set(category_ids)) != len(category_ids):
        say('warning, there are duplicate ids in the coco dataset')

    return coco


def resize(coco: COCO) -> COCO:
    say("resizing images")
    if ARGS.apply_to_images:
        os.makedirs(os.path.join(os.getcwd(), ARGS.apply_to_images), exist_ok=True)
    for img_data in coco.loadImgs(coco.getImgIds()):
        if ARGS.factor is not None:
            h_scale = v_scale = ARGS.factor
        else:
            dims = ARGS.size.split(',')
            h_scale = float(dims[0]) / img_data['width']
            v_scale = float(dims[1]) / img_data['height']
        img_data['height'] = round(img_data['height'] * v_scale, None)
        img_data['width'] = round(img_data['width'] * h_scale, None)

        if ARGS.apply_to_images:
            import cv2
            path = None
            basenames = set()
            if os.path.isfile(img_data['path']):
                path = img_data['path']
            elif os.path.isfile(os.path.abspath(img_data['path'])):
                path = img_data['path']
            else:
                say("cannot find path to image [{}]".format(img_data['path']))

            if path is not None:
                img = cv2.imread(img_data['path'])
                new_path = os.path.join(os.getcwd(), 'images', os.path.basename(img_data['path']))
                if new_path in basenames:
                    print('coco-calc: resize: expected unique image filenames, got duplicated "{}"'.format(new_path),
                          file=sys.stderr)
                    sys.exit(1)
                img_data['path'] = new_path
                img_size = (img_data['width'], img_data['height'])
                resized_img = cv2.resize(img, img_size)
                # os.makedirs( new_path, exist_ok = True )
                say("writing image to {}".format(new_path))
                cv2.imwrite(new_path, resized_img)

        anns = coco.loadAnns(coco.getAnnIds(img_data['id']))
        # Rescaling bbox and segmentation values
        # format is [x, y, width, height]
        # Rescaled area value i.e. new_width * new_height
        for ann in anns:
            x = round(ann['bbox'][0] * h_scale, ARGS.digits)
            y = round(ann['bbox'][1] * v_scale, ARGS.digits)
            width = round(ann['bbox'][2] * h_scale, ARGS.digits)
            height = round(ann['bbox'][3] * v_scale, ARGS.digits)
            ann['bbox'] = [x, y, width, height]
            ann['area'] = width * height

            if 'segmentation' in ann:
                tmp = ann['segmentation']
                if type(tmp) is list:
                    segmentation = []
                    for segment in tmp:
                        new_segment = [(round(x * h_scale, ARGS.digits), round(y * v_scale, ARGS.digits)) for x, y in grouper(segment, 2)]
                        # Flatten the list of tuples
                        new_segment = list(itertools.chain(*new_segment))
                        segmentation.append(new_segment)
                    ann['segmentation'] = segmentation
                elif type(tmp) is dict:
                    say("rle is not yet supported")
                else:
                    say("unknown data type [{}]".format(type(tmp)))
            else:
                say("warning: annotation with id", ann['id'], "does not have 'segmentation'; ignored")
    return coco


# Placeholder for demonstration purposes
def tile(coco: COCO) -> COCO:
    say("tiling images")
    return coco


def load_coco(json_buffer: str) -> COCO:
    with redirect_stdout(Verbose):
        coco = COCO()
        coco.dataset = json.loads(json_buffer)
        coco.createIndex()
    return coco


def say(*args, **kwargs):
    if ARGS.verbose:
        print("{}:".format(os.path.basename(__file__)), *args, file=sys.stderr, **kwargs)


def grouper(iterable, n: int, fillvalue=None):
    args = [iter(iterable)] * n
    return itertools.zip_longest(*args, fillvalue=fillvalue)


def get_args() -> argparse.Namespace:
    parser = argparse.ArgumentParser(description=DESCRIPTION, formatter_class=argparse.RawDescriptionHelpFormatter)
    subparsers = parser.add_subparsers(title="Actions", description="Actions apply to all images in the dataset. "
                                                                    "For more information on each "
                                                                    "individual action, append -h",
                                       help="Available actions")

    args = ['-o', '--apply-to-images']
    kwargs = {
        'type'  : str,
        'default': 'images',
        'help'  : 'Apply action to images and output in current working directory an [image] folder that contains the '
                  'new images; default %(default)s'
    }
    parser_crop = subparsers.add_parser('crop', help="Crop images and labels; currently supports only cropping images")
    parser_crop.set_defaults(func=crop)
    parser_crop.add_argument('--fit', action='store_true', help="if centre of cropped area to close to border, shift cropped area to fit inside image")
    parser_crop.add_argument('--point', action='store_true', help="centre of cropped area identified by annotation_type 'point'")
    parser_crop.add_argument('-s', '--size', type=str, help="<width>,<height> crop size")
    parser_crop.add_argument(*args, **kwargs)
    
    parser_resize = subparsers.add_parser('resize', help="Resize all images and their respective annotations by a "
                                                         "scaling factor or to specified width and height",
                                          formatter_class=argparse.RawDescriptionHelpFormatter,
                                          description=RESIZE_DESCRIPTION)
    parser_resize.set_defaults(func=resize)
    parser_resize.add_argument('-d', '--digits', type=int, default=None, help="Number of decimal digits in bbox and segmentation coordinates; default: %(default)s")
    mutually_exclusive_resize_args = parser_resize.add_mutually_exclusive_group(required=True)
    mutually_exclusive_resize_args.add_argument('-f', '--factor', type=float, help="Scale images by a percentage. If "
                                                                                   "value is negative, it will take "
                                                                                   "the absolute value")
    mutually_exclusive_resize_args.add_argument('-s', '--size', type=str, help="[width],[height] to resize images to")
    mutually_exclusive_resize_args.add_argument(*args, **kwargs)

    parser_remap = subparsers.add_parser('remap', help="Remap categories and/or category id",
                                         formatter_class=argparse.RawDescriptionHelpFormatter,
                                         description=REMAP_DESCRIPTION)
    parser_remap.set_defaults(func=remap)
    parser_remap.add_argument('mapping', type=str, help="Dict style string for remapping of either category "
                                                        "id/category name to category id/category name")
    parser_remap.add_argument('-c', '--categories', type=str, help="Use to rename category name after new category "
                                                                   "ids have been assigned. Input argument is in "
                                                                   "same form as mapping")

    parser_tile = subparsers.add_parser('tile', help="For testing purposes, no functionality currently")
    parser_tile.set_defaults(func=tile)
    mutually_exclusive_tile_args = parser_tile.add_mutually_exclusive_group(required=True)
    mutually_exclusive_tile_args.add_argument('-n', '--num-tiles', type=int, help="Number of tiles to generate from image")
    mutually_exclusive_tile_args.add_argument('--dummy', help="dummy option")
    mutually_exclusive_tile_args.add_argument(*args, **kwargs)

    parser.add_argument('-m', '--minified', '--min', action='store_const', help="Disable pretty print", const=None,
                        default=4, dest='indent')
    parser.add_argument('-v', '--verbose', action='store_true', help="More output to stderr")
    args = parser.parse_args()

    try:
        args.factor = abs(args.factor)
    except TypeError:
        pass

    return args


class Verbose:
    @staticmethod
    def write(line):
        line = line.strip()
        if line:
            say(line)


if __name__ == '__main__':
    main()<|MERGE_RESOLUTION|>--- conflicted
+++ resolved
@@ -52,8 +52,6 @@
     cat pf.json | coco-calc remap "{'PF-G':'PF','PF-L':'PF','PF-M':'PF','PF-H':'PF'}"
 """
 
-<<<<<<< HEAD
-=======
 RESIZE_DESCRIPTION = """
 Resize images in a given coco json file. Image dimensions can be specified by [width],[height] or by a 
 scaling factor to enlarge or reduce. Specify -o/--output-images with an output image directory which 
@@ -64,8 +62,6 @@
     cat coco.json | coco-calc --verbose resize --size 480,640
 """
 
-
->>>>>>> 8b323ae3
 def main():
     global ARGS
     ARGS = get_args()
