#!/usr/bin/env python3

# example of running it
#cd /home/users/spo/src/projects/anadarko && \
#CUDA_VISIBLE_DEVICES=0 \
#~/src/deep-learning/examples/tf-segmentation-predict \
#--verbose --output-format '/tmp/pred/{filename:}{extension:}' \
#frozen_inference_graph.pb \
#'cubes_small/CD\ -\ 08*_dn_f1.jpg'

import argparse
import os
import sys
import tensorflow as tf
import matplotlib.pyplot as plt
from skimage.io import imread, imsave
import numpy as np
from abyss_deep_learning.utils import tile_gen, detile, image_streamer, config_gpu
import abyss_deep_learning.draw as draw
# from sklearn.measure import regionprops

from skimage.segmentation import find_boundaries
from skimage import measure
from pycocotools import mask

from PIL import Image, ImageDraw
import json
import datetime

import time

import cv2


COLOR_MAP = [
    (1, 0, 0),
    (0, 1, 0),
    (0, 0, 1),
    (1, 1, 0),
    (1, 0, 1),
    (0, 1, 1),
]




def result_to_coco(result_coco, labels, image_meta):
    """
    Output the segmentation resutls to a COCO json file given a label image.
    The label 0 is always the background class and is not included.
    The labels are converted to polygon points.

    Args:
        result_coco: the coco format dict, needs to have 'categories' already initialised
        labels: the label image [m,n], values of pixel are class, 0 = BG, 1 = Class etc.
        image_meta: the image metadata, used to create the image annotation.

    Returns:
        dict: coco format dict, with annotations and images added for the image.

    """

    # For each class
    # - get the binary mask of that class
    # - for each region
    # - - get polygon points
    # - - create annotation

    ann_count = 1

    image = {
        "id": image_meta['image_id'],
        "file_name": image_meta['file_name'],
        "height": image_meta['height'],
        "width": image_meta['width'],
        "path": image_meta['path']
    }
    result_coco['images'].append(image)

    # print("Overall Max", np.max(np.max(labels)))

    # for label_no in range(1, labels.shape[-1]):
    label_nums = [cat['id'] for cat in result_coco['categories']]
    for label_no in label_nums:
        label = labels == label_no

        label = label.astype(np.uint8)


        mask_new, contours, hierarchy = cv2.findContours((label).astype(np.uint8), cv2.RETR_TREE,cv2.CHAIN_APPROX_SIMPLE)

        for contour in contours:

            segmentation = contour.flatten().tolist()

            if len(segmentation) < 8:
                continue

            area = cv2.contourArea(contour)
            x1, y1, width, height = cv2.boundingRect(contour)

            annotation = {"segmentation": [segmentation],
                          "annotation_type": "poly",
                          "area": area,
                          "iscrowd": 0,
                          "image_id": image_meta['image_id'],
                          "bbox": [x1,y1,width,height],
                          "category_id": label_no,  # Label_No Has To Correspond to Cat ID!
                          "id": ann_count}


            result_coco['annotations'].append(annotation)
    return result_coco



def result_to_coco_sk(result_coco, labels, image_meta):
    """
    Output the segmentation results to a COCO JSON file given a label image.
    The label 0 is always the background class and is not included.
    Other labels are identified by the label dimension index, and written as RLE annotations"""
    # labels is an image [n,m,c] where c is num classes. 0=bg,1=class1 etc.

    # For each class
    # - get the binary mask of that class
    # - for each region
    # - - get polygon points

    ann_count = 1

    image = {
        "id": image_meta['image_id'],
        "file_name": image_meta['file_name'],
        "height": image_meta['height'],
        "width": image_meta['width'],
        "path": image_meta['path']
    }
    result_coco['images'].append(image)

    # print("Overall Max", np.max(np.max(labels)))

    # for label_no in range(1, labels.shape[-1]):
    label_nums = [cat['id'] for cat in result_coco['categories']]
    for label_no in label_nums:
        if label_no == 0:  # Always the background class
            continue
        label = labels == label_no

<<<<<<< HEAD
        label = label.astype(np.uint8)

        # print("Label Max", label_no, np.max(np.max(label)))

        contours = measure.find_contours(label, 0.5)

        for contour in contours:
            contour = np.flip(contour, axis=1)
            segmentation = contour.ravel().tolist()

            cont_int = contour.astype(np.uint32)

            # TODO getting area/bbox is the most time-intensive process. Find a faster way.

            img = Image.new('L', (image_meta['width'], image_meta['height']), 0)
            ImageDraw.Draw(img).polygon(cont_int, outline=1, fill=1)
            cont_mask = np.array(img)

            fortran_ground_truth_binary_mask = np.asfortranarray(cont_mask)
            encoded_ground_truth = mask.encode(fortran_ground_truth_binary_mask.astype(np.uint8))
            ground_truth_area = mask.area(encoded_ground_truth)
            ground_truth_bounding_box = mask.toBbox(encoded_ground_truth)

            annotation = {"segmentation": [segmentation],
                          "area": ground_truth_area.tolist(),
                          "iscrowd": 0,
                          "image_id": image_meta['image_id'],
                          "bbox": ground_truth_bounding_box.tolist(),
                          "category_id": label_no,  # Label_No Has To Correspond to Cat ID!
                          "id": ann_count}


            result_coco['annotations'].append(annotation)
        # print("label complete")
    return result_coco



def add_info_and_license_to_coco(coco):
    info = {
        "contributor": "Abyss Solutions",
        "date_created": datetime.datetime.now().strftime("%Y-%m-%d %H:%M:%S.%f"),
        "description": "This is a dataset configured by Abyss Solutions.",
        "total_time": "00h00m00s",
        "url": "http://www.abysssolutions.com.au/",
        "version": "1.0",
        "year": 2019
    }  # TODO make this meaningful - it is a placeholder atm

    licenses = [
        {
            "id": 1,
            "name": "Attribution-NonCommercial-ShareAlike License",
            "url": "http://creativecommons.org/licenses/by-nc-sa/2.0/"
        }
    ]
    coco['info'] = info
    coco['licenses'] = licenses
    return coco

=======
def result_to_csv(labels, file_meta, args):
    """When --outputs-tensor is used results should be CSV"""
    raise NotImplementedError("TODO: --outputs-tensor CSV output")
>>>>>>> a9c755d7

def load_graph(frozen_graph_filename):
    # We load the protobuf file from the disk and parse it to retrieve the unserialized graph_def
    with tf.gfile.GFile(frozen_graph_filename, "rb") as file:
        graph_def = tf.GraphDef()
        graph_def.ParseFromString(file.read())
    # Then, we import the graph_def into a new Graph and returns it
    with tf.Graph().as_default() as graph:
        # The name var will prefix every op/nodes in your graph
        # Since we load everything in a new graph, this is not needed
        tf.import_graph_def(graph_def, name="prefix")
    return graph


def setup_graph(args):
    graph = load_graph(args.graph_path)
    graph_ops = graph.get_operations()
    if args.output_operations:
        for i, operation in enumerate(graph_ops):
            print(i, operation.name)
        exit(0)

    args.inputs_tensor = graph.get_tensor_by_name(args.inputs_tensor if args.inputs_tensor else graph_ops[0].name + ":0")
    args.outputs_tensor = graph.get_tensor_by_name(args.outputs_tensor if args.outputs_tensor else graph_ops[-1].name + ":0")
    assert args.inputs_tensor is not None, "Input tensor not found"
    assert args.outputs_tensor is not None, "Predictions tensor not found"
    return graph


def get_args():
    '''Get args from the command line args'''
    help_meta = {
        'scriptname': "tf-segmentation-predict"
    }
    description = """
    Predict a frozen tensorflow inferencece graph over an image with automatic tiling. Border effects exist.
    At least one output operation should be specified (--output-images and/or --output-coco).

    Examples:
        Run the segmentation model, assuming the first and last tensors are the input and output tensor.
        Save the inference results as RGB overlays and also as COCO JSON.

        {scriptname:} \\
            --output-images '{{dirname:}}/{{filename:}}_predicted.jpg' \\
            --output-coco '/tmp/inference_coco.json' \\
            --verbose

        Run the segmentation model, specifying the input and output tensor and tile size.
        Save the inference results as RGB overlays.

        {scriptname:} \\
            --output-images '{{dirname:}}/{{filename:}}_predicted.jpg' \\
            --output-coco '/tmp/inference_coco.json' \\
            --categories "BG,M,H" \\
            --verbose

    """.format_map(help_meta)
    parser = argparse.ArgumentParser(
        description=description,
        formatter_class=argparse.RawDescriptionHelpFormatter)
    parser.add_argument(
        "graph_path",
        help="Path to the frozen inference graph.")
    parser.add_argument(
        "inputs", nargs='+',
        help="Path to the images, videos or COCO JSON files to predict on. Sequences such as image globs and videos allowed, but ensure the use of the {frame_no:} field in --output-images.")
    parser.add_argument(
        '--output-operations',
        action='store_true',
        help="Load the graph and output the operations and operation names, then quit.")
    parser.add_argument(
        '--output-coco',
        help="""
        Enables output of a COCO JSON file containing the inference results.
        The argument specifies the str.format string to use when saving JSON; e.g.: '{dirname:}/inference_results.json'
        Available fields: dirname""",
        default=None)
    parser.add_argument(
        '--output-images',
        help="""
        Enables output of RGB images with overlay. The argument specifies the str.format string to use when saving predictions.
        e.g.: '{dirname:}/{filename:}_prediction.jpg
        Available fields: dirname, filename, extension, frame_no (for sequences)""",
        default=None)
<<<<<<< HEAD
    parser.add_argument("--inputs-tensor", help="The inputs tensor to feed images to. Defaults to first operation in the graph.")
    parser.add_argument("--outputs-tensor", help="The output tensor to retrieve the predicted labels from. Defaults to last operation in the graph.")
    parser.add_argument("--tile-size", help="The size at which the images should be fed to the graph. Default: 513,513.)", default="513,513", type=str)
    parser.add_argument("--verbose", "-v", help="Display progress", action="store_true")
    parser.add_argument("--categories", help="The categories in this model (only used for coco generation, e.g. BG,AC-L,AC-M,AC-H. You should use BG as the first class.")

=======
    parser.add_argument(
        "--inputs-tensor",
        help="The inputs tensor to feed images to. Defaults to first operation in the graph.")
    parser.add_argument(
        "--outputs-tensor",
        help="The output tensor to retrieve the predicted labels from. Defaults to last operation in the graph.")
    parser.add_argument(
        "--tile-size",
        help="The size at which the images should be fed to the graph. Default: 513,513.)", default="513,513", type=str)
    parser.add_argument(
        "--verbose", "-v", action="store_true",
        help="Display progress")
>>>>>>> a9c755d7
    args = parser.parse_args()
    args.tile_size = tuple([int(i) for i in args.tile_size.split(',')])
    assert len(args.tile_size) == 2, "Tile size must be 2D."
    return args


def main(args):
    gpus = [int(i) for i in os.environ['CUDA_VISIBLE_DEVICES'].split(",")] if 'CUDA_VISIBLE_DEVICES' in os.environ else []
    config_gpu(gpus, allow_growth=True, log_device_placement=False)
    is_custom_output = args.outputs_tensor is not None
    graph = setup_graph(args)

    # Create a counter for the images, used for the image_id in the coco format
    img_count = 0

    if args.output_coco:
        # Create the coco
        result_coco = {
            'images': [],
            'annotations': [],
            'categories': []
        }
        # Create a list of the categories from the arguments
        catlist = args.categories.split(',')
        # Create a category, and add it to the coco dict
        for id,c in enumerate(catlist):
            cat = {
                "id": id,
                "name": c,
                "supercategory": ""
            }
            result_coco['categories'].append(cat)
        # Add info and license to coco, necessary for abyss annotation tool
        result_coco = add_info_and_license_to_coco(result_coco)

    with tf.Session(graph=graph) as sess:
        for image_path, frame_no, image in image_streamer(args.inputs):

            img_count += 1  # Increment the counter at the start - as COCO format indexes from 1

            if args.verbose:
                print(image_path, file=sys.stderr)
            filename, extension = os.path.splitext(os.path.basename(image_path))
            parts = {
                'dirname': os.path.dirname(image_path),
                'extension': extension,
                'filename': filename,
                'frame_no': frame_no,
            }
            predicted = detile([
                sess.run(
                    args.outputs_tensor,
                    feed_dict={args.inputs_tensor: tile[np.newaxis, ...]})[0]
                for tile in tile_gen(image, args.tile_size)], args.tile_size, image.shape[:2])
<<<<<<< HEAD


            if args.output_coco:
                image_meta = {
                    'image_id': img_count,
                    'file_name': filename,
                    'width': image.shape[0],
                    'height': image.shape[1],
                    'path': image_path
                }

                # start timing
                ts = time.time()
                result_coco = result_to_coco(result_coco, predicted, image_meta)
                print("Coco Gen Time", time.time() - ts)


                json.dump(result_coco, open(args.output_coco, "w"), indent=4, sort_keys=True)

=======
            if is_custom_output:
                result_to_csv(predicted, parts, args)
                continue
>>>>>>> a9c755d7
            if args.output_images:
                predicted_rgb = draw.masks(
                    predicted, image,
                    image_alpha=1, alpha=0.5, border=True, bg_label=0, colors=COLOR_MAP)
                imsave(args.output_images.format(**parts), predicted_rgb)


if __name__ == '__main__':
    main(get_args())<|MERGE_RESOLUTION|>--- conflicted
+++ resolved
@@ -146,7 +146,6 @@
             continue
         label = labels == label_no
 
-<<<<<<< HEAD
         label = label.astype(np.uint8)
 
         # print("Label Max", label_no, np.max(np.max(label)))
@@ -207,11 +206,10 @@
     coco['licenses'] = licenses
     return coco
 
-=======
+
 def result_to_csv(labels, file_meta, args):
     """When --outputs-tensor is used results should be CSV"""
     raise NotImplementedError("TODO: --outputs-tensor CSV output")
->>>>>>> a9c755d7
 
 def load_graph(frozen_graph_filename):
     # We load the protobuf file from the disk and parse it to retrieve the unserialized graph_def
@@ -296,14 +294,6 @@
         e.g.: '{dirname:}/{filename:}_prediction.jpg
         Available fields: dirname, filename, extension, frame_no (for sequences)""",
         default=None)
-<<<<<<< HEAD
-    parser.add_argument("--inputs-tensor", help="The inputs tensor to feed images to. Defaults to first operation in the graph.")
-    parser.add_argument("--outputs-tensor", help="The output tensor to retrieve the predicted labels from. Defaults to last operation in the graph.")
-    parser.add_argument("--tile-size", help="The size at which the images should be fed to the graph. Default: 513,513.)", default="513,513", type=str)
-    parser.add_argument("--verbose", "-v", help="Display progress", action="store_true")
-    parser.add_argument("--categories", help="The categories in this model (only used for coco generation, e.g. BG,AC-L,AC-M,AC-H. You should use BG as the first class.")
-
-=======
     parser.add_argument(
         "--inputs-tensor",
         help="The inputs tensor to feed images to. Defaults to first operation in the graph.")
@@ -316,7 +306,8 @@
     parser.add_argument(
         "--verbose", "-v", action="store_true",
         help="Display progress")
->>>>>>> a9c755d7
+    parser.add_argument("--categories", help="The categories in this model (only used for coco generation, e.g. BG,AC-L,AC-M,AC-H. You should use BG as the first class.")
+
     args = parser.parse_args()
     args.tile_size = tuple([int(i) for i in args.tile_size.split(',')])
     assert len(args.tile_size) == 2, "Tile size must be 2D."
@@ -371,7 +362,6 @@
                     args.outputs_tensor,
                     feed_dict={args.inputs_tensor: tile[np.newaxis, ...]})[0]
                 for tile in tile_gen(image, args.tile_size)], args.tile_size, image.shape[:2])
-<<<<<<< HEAD
 
 
             if args.output_coco:
@@ -391,17 +381,16 @@
 
                 json.dump(result_coco, open(args.output_coco, "w"), indent=4, sort_keys=True)
 
-=======
-            if is_custom_output:
-                result_to_csv(predicted, parts, args)
-                continue
->>>>>>> a9c755d7
             if args.output_images:
                 predicted_rgb = draw.masks(
                     predicted, image,
                     image_alpha=1, alpha=0.5, border=True, bg_label=0, colors=COLOR_MAP)
                 imsave(args.output_images.format(**parts), predicted_rgb)
 
+            if is_custom_output:
+                result_to_csv(predicted, parts, args)
+                continue
+
 
 if __name__ == '__main__':
     main(get_args())