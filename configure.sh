#!/bin/bash
set -e

[[ $# -lt 1 ]] && { echo "Usage: ./configure [python3 | python2]"; exit 1; }

BASE=$PWD
<<<<<<< HEAD
SRC_DIR=~/src
COCOTOOLS_DIR=$SRC_DIR/cocoapi

# ## Initialise submodules
# git submodule update --init --recursive
=======
SRC_DIR=$HOME/src
COCOTOOLS_DIR=$SRC_DIR/cocoapi

# ## Initialise submodules
#git submodule update --init --recursive
>>>>>>> 76271eb0

if [[ ! -e $SRC_DIR ]] ; then
	mkdir "$SRC_DIR"
fi
if [[ ! -e $COCOTOOLS_DIR ]] ; then
  cd "$COCOTOOLS_DIR/.."
  git clone https://github.com/cocodataset/cocoapi.git
fi

## Install pycocotools
cd "$COCOTOOLS_DIR/PythonAPI"
if [[ $1 == python3 ]] ; then
 echo "Building pycocotools for python3"
 sed -r -i 's/python\s/python3 /g' Makefile
else
 echo "Building pycocotools for python2"
fi
make && sudo make install

## Download Mask RCNN pretrained weights and update remotes
mkdir -p "$BASE/abyss_maskrcnn"
cd "$BASE/abyss_maskrcnn"
[[ ! -e mask_rcnn_coco.h5 ]] && \
 wget -c https://github.com/matterport/Mask_RCNN/releases/download/v2.0/mask_rcnn_coco.h5

## Download Mask RCNN tutorial datasets
# cd $BASE/datasets
# [[ ! -e instances_minival2014.json ]] && \
#  wget -c https://dl.dropboxusercontent.com/s/o43o90bna78omob/instances_minival2014.json.zip && \
#  unzip instances_minival2014.json.zip 
# [[ ! -e instances_valminusminival2014.json ]] && \
#  wget -c https://dl.dropboxusercontent.com/s/s3tw5zcg7395368/instances_valminusminival2014.json.zip &&
#  unzip instances_valminusminival2014.json.zip

sudo -H pip3 install .<|MERGE_RESOLUTION|>--- conflicted
+++ resolved
@@ -4,19 +4,11 @@
 [[ $# -lt 1 ]] && { echo "Usage: ./configure [python3 | python2]"; exit 1; }
 
 BASE=$PWD
-<<<<<<< HEAD
 SRC_DIR=~/src
 COCOTOOLS_DIR=$SRC_DIR/cocoapi
 
 # ## Initialise submodules
 # git submodule update --init --recursive
-=======
-SRC_DIR=$HOME/src
-COCOTOOLS_DIR=$SRC_DIR/cocoapi
-
-# ## Initialise submodules
-#git submodule update --init --recursive
->>>>>>> 76271eb0
 
 if [[ ! -e $SRC_DIR ]] ; then
 	mkdir "$SRC_DIR"
@@ -49,6 +41,4 @@
 #  unzip instances_minival2014.json.zip 
 # [[ ! -e instances_valminusminival2014.json ]] && \
 #  wget -c https://dl.dropboxusercontent.com/s/s3tw5zcg7395368/instances_valminusminival2014.json.zip &&
-#  unzip instances_valminusminival2014.json.zip
-
-sudo -H pip3 install .+#  unzip instances_valminusminival2014.json.zip